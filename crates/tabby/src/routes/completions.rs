--- conflicted
+++ resolved
@@ -32,14 +32,8 @@
     if let Some(user) = user {
         request.user.replace(user);
     }
-<<<<<<< HEAD
     
     match state.generate(&request, &user_agent.to_string()).await {
-=======
-    request.user_agent = Some(user_agent.to_string());
-
-    match state.generate(&request).await {
->>>>>>> 4933a1ca
         Ok(resp) => Ok(Json(resp)),
         Err(err) => {
             warn!("{}", err);
