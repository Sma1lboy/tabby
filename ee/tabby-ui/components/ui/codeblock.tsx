--- conflicted
+++ resolved
@@ -10,18 +10,12 @@
 import { useCopyToClipboard } from '@/lib/hooks/use-copy-to-clipboard'
 import { Button } from '@/components/ui/button'
 import {
-<<<<<<< HEAD
-  IconApplyInEditor,
-  IconCheck,
-  IconCopy,
-  IconSmartApplyInEditor
-=======
   IconAlignJustify,
   IconApplyInEditor,
   IconCheck,
   IconCopy,
+  IconSmartApplyInEditor,
   IconWrapText
->>>>>>> e2b21094
 } from '@/components/ui/icons'
 import {
   Tooltip,
@@ -33,15 +27,10 @@
   language: string
   value: string
   onCopyContent?: (value: string) => void
-<<<<<<< HEAD
   onApplyInEditor?: (
-    content: string,
+    value: string,
     opts?: { languageId: string; smart: boolean }
   ) => void
-=======
-  onApplyInEditor?: (value: string) => void
-  canWrapLongLines?: boolean
->>>>>>> e2b21094
 }
 
 interface languageMap {
