import React, { RefObject } from 'react'
import { compact, findIndex, isEqual, some, uniqWith } from 'lodash-es'
import type {
  Context,
  FileContext,
  KeywordInfo,
  NavigateOpts
} from 'tabby-chat-panel'

import { ERROR_CODE_NOT_FOUND } from '@/lib/constants'
import {
  CodeQueryInput,
  CreateMessageInput,
  InputMaybe,
  MessageAttachmentCodeInput,
  ThreadRunOptionsInput
} from '@/lib/gql/generates/graphql'
import { useDebounceCallback } from '@/lib/hooks/use-debounce'
import { useLatest } from '@/lib/hooks/use-latest'
import { useThreadRun } from '@/lib/hooks/use-thread-run'
import { filename2prism } from '@/lib/language-utils'
import { useChatStore } from '@/lib/stores/chat-store'
import { ExtendedCombinedError } from '@/lib/types'
import {
  AssistantMessage,
  MessageActionType,
  QuestionAnswerPair,
  UserMessage,
  UserMessageWithOptionalId
} from '@/lib/types/chat'
import { cn, nanoid } from '@/lib/utils'

import { ListSkeleton } from '../skeleton'
import { ChatPanel, ChatPanelRef } from './chat-panel'
import { ChatScrollAnchor } from './chat-scroll-anchor'
import { EmptyScreen } from './empty-screen'
import { QuestionAnswerList } from './question-answer'

type ChatContextValue = {
  isLoading: boolean
  qaPairs: QuestionAnswerPair[]
  handleMessageAction: (
    userMessageId: string,
    action: MessageActionType
  ) => void
  onNavigateToContext?: (context: Context, opts?: NavigateOpts) => void
  onClearMessages: () => void
  container?: HTMLDivElement
  onCopyContent?: (value: string) => void
<<<<<<< HEAD
  onApplyInEditor?: (
    content: string,
    opts?: { languageId: string; smart: boolean }
  ) => void
  onRenderLsp?: (
    filepaths: string[],
    keywords: string[]
  ) => Promise<Record<string, KeywordInfo>>
=======
  onApplyInEditor?:
    | ((content: string) => void)
    | ((content: string, opts?: { languageId: string; smart: boolean }) => void)
>>>>>>> 5c15a7c6
  relevantContext: Context[]
  activeSelection: Context | null
  removeRelevantContext: (index: number) => void
  chatInputRef: RefObject<HTMLTextAreaElement>
  supportsOnApplyInEditorV2: boolean
}

export const ChatContext = React.createContext<ChatContextValue>(
  {} as ChatContextValue
)

export interface ChatRef {
  sendUserChat: (message: UserMessageWithOptionalId) => void
  stop: () => void
  isLoading: boolean
  addRelevantContext: (context: Context) => void
  focus: () => void
  updateActiveSelection: (context: Context | null) => void
}

interface ChatProps extends React.ComponentProps<'div'> {
  chatId: string
  api?: string
  initialMessages?: QuestionAnswerPair[]
  onLoaded?: () => void
  onThreadUpdates?: (messages: QuestionAnswerPair[]) => void
  onNavigateToContext: (context: Context, opts?: NavigateOpts) => void
  container?: HTMLDivElement
  docQuery?: boolean
  generateRelevantQuestions?: boolean
  maxWidth?: string
  welcomeMessage?: string
  promptFormClassname?: string
  onCopyContent?: (value: string) => void
  onSubmitMessage?: (msg: string, relevantContext?: Context[]) => Promise<void>
<<<<<<< HEAD
  onApplyInEditor?: (
    content: string,
    opts?: { languageId: string; smart: boolean }
  ) => void
  onRenderLsp?: (
    filepaths: string[],
    keywords: string[]
  ) => Promise<Record<string, KeywordInfo>>
=======
  onApplyInEditor?:
    | ((content: string) => void)
    | ((content: string, opts?: { languageId: string; smart: boolean }) => void)
>>>>>>> 5c15a7c6
  chatInputRef: RefObject<HTMLTextAreaElement>
  supportsOnApplyInEditorV2: boolean
}

function ChatRenderer(
  {
    className,
    chatId,
    initialMessages,
    onLoaded,
    onThreadUpdates,
    onNavigateToContext,
    container,
    docQuery,
    generateRelevantQuestions,
    maxWidth,
    welcomeMessage,
    promptFormClassname,
    onCopyContent,
    onSubmitMessage,
    onApplyInEditor,
<<<<<<< HEAD
    onRenderLsp,
    chatInputRef
=======
    chatInputRef,
    supportsOnApplyInEditorV2
>>>>>>> 5c15a7c6
  }: ChatProps,
  ref: React.ForwardedRef<ChatRef>
) {
  const [initialized, setInitialzed] = React.useState(false)
  const [threadId, setThreadId] = React.useState<string | undefined>()
  const isOnLoadExecuted = React.useRef(false)
  const [qaPairs, setQaPairs] = React.useState(initialMessages ?? [])
  const [input, setInput] = React.useState<string>('')
  const [relevantContext, setRelevantContext] = React.useState<Context[]>([])
  const [activeSelection, setActiveSelection] = React.useState<Context | null>(
    null
  )
  const enableActiveSelection = useChatStore(
    state => state.enableActiveSelection
  )
  const chatPanelRef = React.useRef<ChatPanelRef>(null)

  const {
    sendUserMessage,
    isLoading,
    error,
    answer,
    stop,
    regenerate,
    deleteThreadMessagePair
  } = useThreadRun({
    threadId
  })

  const onDeleteMessage = async (userMessageId: string) => {
    if (!threadId) return

    // Stop generating first.
    stop()
    const qaPair = qaPairs.find(o => o.user.id === userMessageId)
    if (!qaPair?.user || !qaPair.assistant) return

    const nextQaPairs = qaPairs.filter(o => o.user.id !== userMessageId)
    setQaPairs(nextQaPairs)

    deleteThreadMessagePair(threadId, qaPair?.user.id, qaPair?.assistant?.id)
  }

  const onRegenerateResponse = async (userMessageId: string) => {
    if (!threadId) return

    const qaPairIndex = findIndex(qaPairs, o => o.user.id === userMessageId)
    if (qaPairIndex > -1) {
      const qaPair = qaPairs[qaPairIndex]

      if (!qaPair.assistant) return

      const newUserMessageId = nanoid()
      const newAssistantMessgaeid = nanoid()
      let nextQaPairs: QuestionAnswerPair[] = [
        ...qaPairs.slice(0, qaPairIndex),
        {
          user: {
            ...qaPair.user,
            id: newUserMessageId
          },
          assistant: {
            id: newAssistantMessgaeid,
            message: '',
            error: undefined
          }
        }
      ]
      setQaPairs(nextQaPairs)
      const [userMessage, threadRunOptions] = generateRequestPayload(
        qaPair.user,
        enableActiveSelection
      )

      return regenerate({
        threadId,
        userMessageId: qaPair.user.id,
        assistantMessageId: qaPair.assistant.id,
        userMessage,
        threadRunOptions
      })
    }
  }

  const onEditMessage = async (userMessageId: string) => {
    if (!threadId) return

    const qaPair = qaPairs.find(o => o.user.id === userMessageId)
    if (!qaPair?.user || !qaPair.assistant) return

    const userMessage = qaPair.user
    let nextClientContext: Context[] = []

    // restore client context
    if (userMessage.relevantContext?.length) {
      nextClientContext = nextClientContext.concat(userMessage.relevantContext)
    }

    setRelevantContext(uniqWith(nextClientContext, isEqual))

    // delete message pair
    const nextQaPairs = qaPairs.filter(o => o.user.id !== userMessageId)
    setQaPairs(nextQaPairs)
    setInput(userMessage.message)
    if (userMessage.activeContext) {
      onNavigateToContext(userMessage.activeContext, {
        openInEditor: true
      })
    }

    deleteThreadMessagePair(threadId, qaPair?.user.id, qaPair?.assistant?.id)
  }

  // Reload the last AI chat response
  const onReload = async () => {
    if (!qaPairs?.length) return
    const lastUserMessageId = qaPairs[qaPairs.length - 1].user.id
    return onRegenerateResponse(lastUserMessageId)
  }

  const onStop = () => {
    stop()
  }

  const onClearMessages = () => {
    stop(true)
    setQaPairs([])
    setThreadId(undefined)
  }

  const handleMessageAction = (
    userMessageId: string,
    actionType: MessageActionType
  ) => {
    switch (actionType) {
      case 'delete':
        onDeleteMessage(userMessageId)
        break
      case 'regenerate':
        onRegenerateResponse(userMessageId)
        break
      case 'edit':
        onEditMessage(userMessageId)
        break
      default:
        break
    }
  }

  React.useEffect(() => {
    if (!isLoading || !qaPairs?.length || !answer) return

    const lastQaPairs = qaPairs[qaPairs.length - 1]

    // update threadId
    if (answer.threadId && !threadId) {
      setThreadId(answer.threadId)
    }

    setQaPairs(prev => {
      const assisatntMessage = prev[prev.length - 1].assistant
      const nextAssistantMessage: AssistantMessage = {
        ...assisatntMessage,
        id: answer.assistantMessageId || assisatntMessage?.id || nanoid(),
        message: answer.content,
        error: undefined,
        relevant_code: answer.attachmentsCode?.map(o => o.code) ?? []
      }
      // merge assistantMessage
      return [
        ...prev.slice(0, prev.length - 1),
        {
          user: {
            ...lastQaPairs.user,
            id: answer?.userMessageId || lastQaPairs.user.id
          },
          assistant: nextAssistantMessage
        }
      ]
    })
  }, [answer, isLoading])

  const scrollToBottom = useDebounceCallback(() => {
    if (container) {
      container.scrollTo({
        top: container.scrollHeight,
        behavior: 'smooth'
      })
    } else {
      window.scrollTo({
        top: document.body.offsetHeight,
        behavior: 'smooth'
      })
    }
  }, 100)

  React.useLayoutEffect(() => {
    // scroll to bottom when a request is sent
    if (isLoading) {
      scrollToBottom.run()
    }
  }, [isLoading])

  React.useEffect(() => {
    if (error && qaPairs?.length) {
      setQaPairs(prev => {
        let lastQaPairs = prev[prev.length - 1]
        return [
          ...prev.slice(0, prev.length - 1),
          {
            ...lastQaPairs,
            assistant: {
              ...lastQaPairs.assistant,
              id: lastQaPairs.assistant?.id || nanoid(),
              message: lastQaPairs.assistant?.message ?? '',
              error: formatThreadRunErrorMessage(error)
            }
          }
        ]
      })
    }

    if (error?.message === 'Thread not found' && !qaPairs?.length) {
      onClearMessages()
    }
  }, [error])

  const generateRequestPayload = (
    userMessage: UserMessage,
    enableActiveSelection?: boolean
  ): [CreateMessageInput, ThreadRunOptionsInput] => {
    // use selectContext for code query by default
    let contextForCodeQuery: FileContext | undefined = userMessage.selectContext

    // if enableActiveSelection, use selectContext or activeContext for code query
    if (enableActiveSelection) {
      contextForCodeQuery = contextForCodeQuery || userMessage.activeContext
    }

    // check context for codeQuery
    if (!isValidContextForCodeQuery(contextForCodeQuery)) {
      contextForCodeQuery = undefined
    }

    const codeQuery: InputMaybe<CodeQueryInput> = contextForCodeQuery
      ? {
          content: contextForCodeQuery.content ?? '',
          filepath: contextForCodeQuery.filepath,
          language: contextForCodeQuery.filepath
            ? filename2prism(contextForCodeQuery.filepath)[0] || 'plaintext'
            : 'plaintext',
          gitUrl: contextForCodeQuery?.git_url ?? ''
        }
      : null

    const hasUsableActiveContext =
      enableActiveSelection && !!userMessage.activeContext
    const clientSideFileContexts: FileContext[] = uniqWith(
      compact([
        hasUsableActiveContext && userMessage.activeContext,
        ...(userMessage?.relevantContext || [])
      ]),
      isEqual
    )

    const attachmentCode: MessageAttachmentCodeInput[] =
      clientSideFileContexts.map(o => ({
        content: o.content,
        filepath: o.filepath,
        startLine: o.range.start
      }))

    const content = userMessage.message

    return [
      {
        content,
        attachments: {
          code: attachmentCode
        }
      },
      {
        docQuery: docQuery ? { content, searchPublic: false } : null,
        generateRelevantQuestions: !!generateRelevantQuestions,
        codeQuery
      }
    ]
  }

  const handleSendUserChat = useLatest(
    async (userMessage: UserMessageWithOptionalId) => {
      if (isLoading) return

      let selectCodeSnippet = ''
      const selectCodeContextContent = userMessage?.selectContext?.content
      if (selectCodeContextContent) {
        const language = userMessage?.selectContext?.filepath
          ? filename2prism(userMessage?.selectContext?.filepath)[0] ?? ''
          : ''
        selectCodeSnippet = `\n${'```'}${language}\n${
          selectCodeContextContent ?? ''
        }\n${'```'}\n`
      }

      const finalActiveContext = activeSelection || userMessage.activeContext
      const newUserMessage: UserMessage = {
        ...userMessage,
        message: userMessage.message + selectCodeSnippet,
        // If no id is provided, set a fallback id.
        id: userMessage.id ?? nanoid(),
        selectContext: userMessage.selectContext,
        // For forward compatibility
        activeContext:
          enableActiveSelection && finalActiveContext
            ? finalActiveContext
            : undefined
      }

      const nextQaPairs = [
        ...qaPairs,
        {
          user: newUserMessage,
          // For placeholder, and it also conveniently handles streaming responses and displays reference context.
          assistant: {
            id: nanoid(),
            message: '',
            error: undefined
          }
        }
      ]

      setQaPairs(nextQaPairs)

      sendUserMessage(
        ...generateRequestPayload(newUserMessage, enableActiveSelection)
      )
    }
  )

  const sendUserChat = (userMessage: UserMessageWithOptionalId) => {
    return handleSendUserChat.current?.(userMessage)
  }

  const handleSubmit = async (value: string) => {
    if (onSubmitMessage) {
      onSubmitMessage(value, relevantContext)
    } else {
      sendUserChat({
        message: value,
        relevantContext: relevantContext
      })
    }
    setRelevantContext([])
  }

  const handleAddRelevantContext = useLatest((context: Context) => {
    setRelevantContext(oldValue => appendContextAndDedupe(oldValue, context))
  })

  const addRelevantContext = (context: Context) => {
    handleAddRelevantContext.current?.(context)
  }

  const removeRelevantContext = (index: number) => {
    const newRelevantContext = [...relevantContext]
    newRelevantContext.splice(index, 1)
    setRelevantContext(newRelevantContext)
  }

  React.useEffect(() => {
    if (!isOnLoadExecuted.current) return
    onThreadUpdates?.(qaPairs)
  }, [qaPairs])

  const debouncedUpdateActiveSelection = useDebounceCallback(
    (ctx: Context | null) => {
      setActiveSelection(ctx)
    },
    300
  )

  const updateActiveSelection = (ctx: Context | null) => {
    debouncedUpdateActiveSelection.run(ctx)
  }

  React.useImperativeHandle(
    ref,
    () => {
      return {
        sendUserChat,
        stop,
        isLoading,
        addRelevantContext,
        focus: () => chatPanelRef.current?.focus(),
        updateActiveSelection
      }
    },
    []
  )

  React.useEffect(() => {
    setInitialzed(true)
    onLoaded?.()
  }, [])

  const chatMaxWidthClass = maxWidth ? `max-w-${maxWidth}` : 'max-w-2xl'
  if (!initialized) {
    return (
      <ListSkeleton className={`${chatMaxWidthClass} mx-auto pt-4 md:pt-10`} />
    )
  }

  return (
    <ChatContext.Provider
      value={{
        isLoading,
        qaPairs,
        onNavigateToContext,
        handleMessageAction,
        onClearMessages,
        container,
        onCopyContent,
        onApplyInEditor,
        onRenderLsp,
        relevantContext,
        removeRelevantContext,
        chatInputRef,
        activeSelection,
        supportsOnApplyInEditorV2
      }}
    >
      <div className="flex justify-center overflow-x-hidden">
        <div
          className={`w-full px-4 md:pl-10 md:pr-[3.75rem] ${chatMaxWidthClass}`}
        >
          {/* FIXME: pb-[200px] might not enough when adding a large number of relevantContext */}
          <div className={cn('pb-[200px] pt-4 md:pt-10', className)}>
            {qaPairs?.length ? (
              <QuestionAnswerList
                messages={qaPairs}
                chatMaxWidthClass={chatMaxWidthClass}
              />
            ) : (
              <EmptyScreen
                setInput={setInput}
                chatMaxWidthClass={chatMaxWidthClass}
                welcomeMessage={welcomeMessage}
              />
            )}
            <ChatScrollAnchor trackVisibility={isLoading} />
          </div>
          <ChatPanel
            onSubmit={handleSubmit}
            className={cn('fixed inset-x-0 bottom-0', promptFormClassname)}
            id={chatId}
            stop={onStop}
            reload={onReload}
            input={input}
            setInput={setInput}
            chatMaxWidthClass={chatMaxWidthClass}
            ref={chatPanelRef}
            chatInputRef={chatInputRef}
          />
        </div>
      </div>
    </ChatContext.Provider>
  )
}

function appendContextAndDedupe(
  ctxList: Context[],
  newCtx: Context
): Context[] {
  if (!ctxList.some(ctx => isEqual(ctx, newCtx))) {
    return ctxList.concat([newCtx])
  }
  return ctxList
}

export const Chat = React.forwardRef<ChatRef, ChatProps>(ChatRenderer)

function formatThreadRunErrorMessage(error: ExtendedCombinedError | undefined) {
  if (!error) return 'Failed to fetch'

  if (error.message === '401') {
    return 'Unauthorized'
  }

  if (
    some(error.graphQLErrors, o => o.extensions?.code === ERROR_CODE_NOT_FOUND)
  ) {
    return `The thread has expired, please click ${"'"}Clear${"'"} and try again.`
  }

  return error.message || 'Failed to fetch'
}

function isValidContextForCodeQuery(context: FileContext | undefined) {
  if (!context) return false

  const isUntitledFile =
    context.filepath.startsWith('untitled:') &&
    !filename2prism(context.filepath)[0]

  return !isUntitledFile
}<|MERGE_RESOLUTION|>--- conflicted
+++ resolved
@@ -47,20 +47,13 @@
   onClearMessages: () => void
   container?: HTMLDivElement
   onCopyContent?: (value: string) => void
-<<<<<<< HEAD
-  onApplyInEditor?: (
-    content: string,
-    opts?: { languageId: string; smart: boolean }
-  ) => void
+  onApplyInEditor?:
+    | ((content: string) => void)
+    | ((content: string, opts?: { languageId: string; smart: boolean }) => void)
   onRenderLsp?: (
     filepaths: string[],
     keywords: string[]
   ) => Promise<Record<string, KeywordInfo>>
-=======
-  onApplyInEditor?:
-    | ((content: string) => void)
-    | ((content: string, opts?: { languageId: string; smart: boolean }) => void)
->>>>>>> 5c15a7c6
   relevantContext: Context[]
   activeSelection: Context | null
   removeRelevantContext: (index: number) => void
@@ -96,20 +89,13 @@
   promptFormClassname?: string
   onCopyContent?: (value: string) => void
   onSubmitMessage?: (msg: string, relevantContext?: Context[]) => Promise<void>
-<<<<<<< HEAD
-  onApplyInEditor?: (
-    content: string,
-    opts?: { languageId: string; smart: boolean }
-  ) => void
+  onApplyInEditor?:
+    | ((content: string) => void)
+    | ((content: string, opts?: { languageId: string; smart: boolean }) => void)
   onRenderLsp?: (
     filepaths: string[],
     keywords: string[]
   ) => Promise<Record<string, KeywordInfo>>
-=======
-  onApplyInEditor?:
-    | ((content: string) => void)
-    | ((content: string, opts?: { languageId: string; smart: boolean }) => void)
->>>>>>> 5c15a7c6
   chatInputRef: RefObject<HTMLTextAreaElement>
   supportsOnApplyInEditorV2: boolean
 }
@@ -131,13 +117,9 @@
     onCopyContent,
     onSubmitMessage,
     onApplyInEditor,
-<<<<<<< HEAD
     onRenderLsp,
-    chatInputRef
-=======
     chatInputRef,
     supportsOnApplyInEditorV2
->>>>>>> 5c15a7c6
   }: ChatProps,
   ref: React.ForwardedRef<ChatRef>
 ) {
