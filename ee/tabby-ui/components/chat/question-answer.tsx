// Inspired by Chatbot-UI and modified to fit the needs of this project
// @see https://github.com/mckaywrigley/chatbot-ui/blob/main/components/Chat/ChatMessage.tsx

import React, { useMemo } from 'react'
import Image from 'next/image'
import tabbyLogo from '@/assets/tabby.png'
import { compact, isEmpty, isEqual, isNil, uniqWith } from 'lodash-es'
import type { Context } from 'tabby-chat-panel'

import { MARKDOWN_CITATION_REGEX } from '@/lib/constants/regex'
import { useMe } from '@/lib/hooks/use-me'
import { filename2prism } from '@/lib/language-utils'
import {
  AssistantMessage,
  AttachmentCodeItem,
  QuestionAnswerPair,
  UserMessage
} from '@/lib/types/chat'
import {
  cn,
  getRangeFromAttachmentCode,
  getRangeTextFromAttachmentCode
} from '@/lib/utils'

import { CopyButton } from '../copy-button'
import { ErrorMessageBlock, MessageMarkdown } from '../message-markdown'
import { Button } from '../ui/button'
import {
  IconEdit,
  IconFile,
  IconRefresh,
  IconTrash,
  IconUser
} from '../ui/icons'
import { Separator } from '../ui/separator'
import { Skeleton } from '../ui/skeleton'
import { MyAvatar } from '../user-avatar'
import { ChatContext } from './chat'
import { CodeReferences } from './code-references'

interface QuestionAnswerListProps {
  messages: QuestionAnswerPair[]
  chatMaxWidthClass: string
}
function QuestionAnswerList({
  messages,
  chatMaxWidthClass
}: QuestionAnswerListProps) {
  const { isLoading } = React.useContext(ChatContext)
  return (
    <div className={`relative mx-auto px-4 ${chatMaxWidthClass}`}>
      {messages?.map((message, index) => {
        const isLastItem = index === messages.length - 1
        return (
          // use userMessageId as QuestionAnswerItem ID
          <React.Fragment key={message.user.id}>
            <QuestionAnswerItem
              isLoading={isLastItem ? isLoading : false}
              message={message}
              isLastItem={isLastItem}
            />
            {!isLastItem && <Separator className="my-4 md:my-8" />}
          </React.Fragment>
        )
      })}
    </div>
  )
}

interface QuestionAnswerItemProps {
  message: QuestionAnswerPair
  isLoading: boolean
  isLastItem?: boolean
}

type SelectCode = {
  filepath: string
  isMultiLine: boolean
}

function QuestionAnswerItem({
  message,
  isLoading,
  isLastItem
}: QuestionAnswerItemProps) {
  const { user, assistant } = message

  return (
    <>
      <UserMessageCard message={user} />
      {!!assistant && (
        <>
          <Separator className="my-4 md:my-8" />
          <AssistantMessageCard
            message={assistant}
            userMessage={user}
            isLoading={isLoading}
            userMessageId={user.id}
            enableRegenerating={isLastItem}
          />
        </>
      )}
    </>
  )
}

function UserMessageCard(props: { message: UserMessage }) {
  const { message } = props
  const [{ data }] = useMe()
  const selectContext = message.selectContext
  const { onNavigateToContext, supportsOnApplyInEditorV2 } =
    React.useContext(ChatContext)
  const selectCodeSnippet = React.useMemo(() => {
    if (!selectContext?.content) return ''
    const language = selectContext?.filepath
      ? filename2prism(selectContext?.filepath)[0] ?? ''
      : ''
    return `\n${'```'}${language}\n${selectContext?.content ?? ''}\n${'```'}\n`
  }, [selectContext])

  let selectCode: SelectCode | null = null
  if (selectCodeSnippet && message.selectContext) {
    const { range, filepath } = message.selectContext
    selectCode = {
      filepath,
      isMultiLine:
        !isNil(range?.start) && !isNil(range?.end) && range.start < range.end
    }
  }
  return (
    <div
      className={cn(
        'group relative mb-4 flex flex-col items-start gap-y-2 md:-ml-4 md:flex-row'
      )}
      {...props}
    >
      <div
        className={cn(
          'flex min-h-[2rem] w-full items-center justify-between md:w-auto',
          {
            'hidden md:flex': !data?.me.name
          }
        )}
      >
        <div className="flex items-center gap-x-2">
          <div className="shrink-0 select-none rounded-full border bg-background shadow">
            <MyAvatar
              className="h-6 w-6 md:h-8 md:w-8"
              fallback={
                <div className="flex h-6 w-6 items-center justify-center md:h-8 md:w-8">
                  <IconUser className="h-6 w-6" />
                </div>
              }
            />
          </div>
          <p className="block text-xs font-bold md:hidden">{data?.me.name}</p>
        </div>

        <div className="block opacity-0 transition-opacity group-hover:opacity-100 md:hidden">
          <UserMessageCardActions {...props} />
        </div>
      </div>

      <div className="group relative flex w-full justify-between gap-x-2">
        <div className="flex-1 space-y-2 overflow-hidden px-1 md:ml-4">
          <MessageMarkdown
            message={message.message}
            canWrapLongLines
            supportsOnApplyInEditorV2={supportsOnApplyInEditorV2}
          />
          <div className="hidden md:block">
            <UserMessageCardActions {...props} />
          </div>

          {selectCode && message.selectContext && (
            <div
              className="flex cursor-pointer items-center gap-1 overflow-x-auto text-xs text-muted-foreground hover:underline"
              onClick={() =>
                onNavigateToContext?.(message.selectContext!, {
                  openInEditor: true
                })
              }
            >
              <IconFile className="h-3 w-3" />
              <p className="flex-1 truncate pr-1">
                <span>{selectCode.filepath}</span>
                {message.selectContext?.range?.start && (
                  <span>:{message.selectContext?.range.start}</span>
                )}
                {selectCode.isMultiLine && (
                  <span>-{message.selectContext?.range.end}</span>
                )}
              </p>
            </div>
          )}
        </div>
        {!data?.me.name && (
          <div className="editor-bg absolute right-0 top-0 -mt-0.5 block opacity-0 transition-opacity group-hover:opacity-100 md:hidden">
            <UserMessageCardActions {...props} />
          </div>
        )}
      </div>
    </div>
  )
}

function UserMessageCardActions(props: { message: UserMessage }) {
  const { message } = props
  const { handleMessageAction, isLoading } = React.useContext(ChatContext)
  return (
    <ChatMessageActionsWrapper>
      {!isLoading && (
        <Button
          variant="ghost"
          size="icon"
          onClick={e => handleMessageAction(message.id, 'edit')}
        >
          <IconEdit />
          <span className="sr-only">Edit message</span>
        </Button>
      )}
      {!isLoading && (
        <Button
          variant="ghost"
          size="icon"
          onClick={e => handleMessageAction(message.id, 'delete')}
        >
          <IconTrash />
          <span className="sr-only">Delete message</span>
        </Button>
      )}
    </ChatMessageActionsWrapper>
  )
}

interface AssistantMessageCardProps {
  userMessageId: string
  isLoading: boolean
  message: AssistantMessage
  userMessage: UserMessage
  enableRegenerating?: boolean
}

interface AssistantMessageActionProps {
  userMessageId: string
  message: AssistantMessage
  enableRegenerating?: boolean
  attachmentCode?: Array<AttachmentCodeItem>
}

function AssistantMessageCard(props: AssistantMessageCardProps) {
  const {
    message,
    userMessage,
    isLoading,
    userMessageId,
    enableRegenerating,
    ...rest
  } = props
<<<<<<< HEAD
  const { onNavigateToContext, onApplyInEditor, onCopyContent, onRenderLsp } =
    React.useContext(ChatContext)
=======
  const {
    onNavigateToContext,
    onApplyInEditor,
    onCopyContent,
    supportsOnApplyInEditorV2
  } = React.useContext(ChatContext)
>>>>>>> 5c15a7c6
  const [relevantCodeHighlightIndex, setRelevantCodeHighlightIndex] =
    React.useState<number | undefined>(undefined)
  const serverCode: Array<Context> = React.useMemo(() => {
    return (
      message?.relevant_code?.map(code => {
        const { startLine, endLine } = getRangeFromAttachmentCode(code)

        return {
          kind: 'file',
          range: {
            start: startLine,
            end: endLine
          },
          filepath: code.filepath,
          content: code.content,
          git_url: code.gitUrl
        }
      }) ?? []
    )
  }, [message?.relevant_code])

  const clientCode: Array<Context> = React.useMemo(() => {
    return uniqWith(
      compact([
        userMessage.activeContext,
        ...(userMessage?.relevantContext ?? [])
      ]),
      isEqual
    )
  }, [userMessage.activeContext, userMessage.relevantContext])

  const attachmentDocsLen = 0

  const attachmentCode: Array<AttachmentCodeItem> = useMemo(() => {
    const formatedClientAttachmentCode =
      clientCode?.map(o => ({
        content: o.content,
        filepath: o.filepath,
        gitUrl: o.git_url,
        startLine: o.range.start,
        language: filename2prism(o.filepath ?? '')[0],
        isClient: true
      })) ?? []
    const formatedServerAttachmentCode =
      serverCode?.map(o => ({
        content: o.content,
        filepath: o.filepath,
        gitUrl: o.git_url,
        startLine: o.range.start,
        language: filename2prism(o.filepath ?? '')[0],
        isClient: false
      })) ?? []
    return compact([
      ...formatedClientAttachmentCode,
      ...formatedServerAttachmentCode
    ])
  }, [clientCode, serverCode])

  const onCodeCitationMouseEnter = (index: number) => {
    setRelevantCodeHighlightIndex(index - 1 - (attachmentDocsLen || 0))
  }

  const onCodeCitationMouseLeave = (index: number) => {
    setRelevantCodeHighlightIndex(undefined)
  }

  const onCodeCitationClick = (code: AttachmentCodeItem) => {
    const { startLine, endLine } = getRangeFromAttachmentCode(code)
    const ctx: Context = {
      git_url: code.gitUrl,
      content: code.content,
      filepath: code.filepath,
      kind: 'file',
      range: {
        start: startLine,
        end: endLine
      }
    }
    onNavigateToContext?.(ctx, {
      openInEditor: code.isClient
    })
  }

  return (
    <div
      className={cn(
        'group relative mb-4 flex flex-col items-start gap-y-2 md:-ml-4 md:flex-row'
      )}
      {...rest}
    >
      <div className="flex min-h-[2rem] w-full items-center justify-between md:w-auto">
        <div className="flex items-center gap-x-2">
          <div className="shrink-0 select-none rounded-full border bg-background shadow">
            <IconTabby className="h-6 w-6 md:h-8 md:w-8" />
          </div>
          <p className="block text-xs font-bold md:hidden">Tabby</p>
        </div>

        <div className="block opacity-0 transition-opacity group-hover:opacity-100 md:hidden">
          <AssistantMessageCardActions
            message={message}
            userMessageId={userMessageId}
            enableRegenerating={enableRegenerating}
            attachmentCode={attachmentCode}
          />
        </div>
      </div>

      <div className="w-full flex-1 space-y-2 overflow-hidden px-1 md:ml-4">
        <CodeReferences
          contexts={serverCode}
          userContexts={clientCode}
          onContextClick={(ctx, isInWorkspace) => {
            onNavigateToContext?.(ctx, {
              openInEditor: isInWorkspace
            })
          }}
          // When onApplyInEditor is null, it means isInEditor === false, thus there's no need to showExternalLink
          showExternalLink={!!onApplyInEditor}
          highlightIndex={relevantCodeHighlightIndex}
          triggerClassname="md:pt-0"
        />
        {isLoading && !message?.message ? (
          <MessagePendingIndicator />
        ) : (
          <>
            <MessageMarkdown
              message={message.message}
              onApplyInEditor={onApplyInEditor}
              onCopyContent={onCopyContent}
              attachmentCode={attachmentCode}
              onCodeCitationClick={onCodeCitationClick}
              onCodeCitationMouseEnter={onCodeCitationMouseEnter}
              onCodeCitationMouseLeave={onCodeCitationMouseLeave}
              canWrapLongLines={!isLoading}
<<<<<<< HEAD
              onRenderLsp={onRenderLsp}
              onNavigateToContext={onNavigateToContext}
=======
              supportsOnApplyInEditorV2={supportsOnApplyInEditorV2}
>>>>>>> 5c15a7c6
            />
            {!!message.error && <ErrorMessageBlock error={message.error} />}
          </>
        )}
        <div className="hidden md:block">
          <AssistantMessageCardActions
            message={message}
            userMessageId={userMessageId}
            enableRegenerating={enableRegenerating}
            attachmentCode={attachmentCode}
          />
        </div>
      </div>
    </div>
  )
}

function getCopyContent(
  content: string,
  attachmentCode?: Array<AttachmentCodeItem>
) {
  if (!attachmentCode || isEmpty(attachmentCode)) return content

  const parsedContent = content
    .replace(MARKDOWN_CITATION_REGEX, match => {
      const citationNumberMatch = match?.match(/\d+/)
      return `[${citationNumberMatch}]`
    })
    .trim()

  const codeCitations =
    attachmentCode
      .map((code, idx) => {
        const lineRangeText = getRangeTextFromAttachmentCode(code)
        const filenameText = compact([code.filepath, lineRangeText]).join(':')
        return `[${idx + 1}] ${filenameText}`
      })
      .join('\n') ?? ''

  return `${parsedContent}\n\nCitations:\n${codeCitations}`
}

function AssistantMessageCardActions(props: AssistantMessageActionProps) {
  const {
    handleMessageAction,
    isLoading: isGenerating,
    onCopyContent
  } = React.useContext(ChatContext)
  const { message, userMessageId, enableRegenerating, attachmentCode } = props
  const copyContent = useMemo(() => {
    return getCopyContent(message.message, attachmentCode)
  }, [message.message, attachmentCode])

  return (
    <ChatMessageActionsWrapper>
      {!isGenerating && enableRegenerating && (
        <Button
          variant="ghost"
          size="icon"
          onClick={e => handleMessageAction(userMessageId, 'regenerate')}
        >
          <IconRefresh />
          <span className="sr-only">Regenerate message</span>
        </Button>
      )}
      <CopyButton value={copyContent} onCopyContent={onCopyContent} />
    </ChatMessageActionsWrapper>
  )
}

function MessagePendingIndicator() {
  return (
    <div className="space-y-2 py-2 md:px-1 md:py-0">
      <Skeleton className="h-3 w-full" />
      <Skeleton className="h-3 w-full" />
    </div>
  )
}

function IconTabby({ className }: { className?: string }) {
  return (
    <Image
      style={{ backgroundColor: '#E8E2D2' }}
      className={cn('rounded-full p-0.5', className)}
      src={tabbyLogo}
      alt="tabby"
    />
  )
}

function ChatMessageActionsWrapper({
  className,
  ...props
}: React.ComponentProps<'div'>) {
  return (
    <div
      className={cn(
        'flex items-center justify-end transition-opacity group-hover:opacity-100 md:absolute md:-right-[4rem] md:-top-2 md:opacity-0',
        className
      )}
      {...props}
    />
  )
}

export { QuestionAnswerList }<|MERGE_RESOLUTION|>--- conflicted
+++ resolved
@@ -257,17 +257,13 @@
     enableRegenerating,
     ...rest
   } = props
-<<<<<<< HEAD
-  const { onNavigateToContext, onApplyInEditor, onCopyContent, onRenderLsp } =
-    React.useContext(ChatContext)
-=======
   const {
     onNavigateToContext,
     onApplyInEditor,
     onCopyContent,
+    onRenderLsp,
     supportsOnApplyInEditorV2
   } = React.useContext(ChatContext)
->>>>>>> 5c15a7c6
   const [relevantCodeHighlightIndex, setRelevantCodeHighlightIndex] =
     React.useState<number | undefined>(undefined)
   const serverCode: Array<Context> = React.useMemo(() => {
@@ -403,12 +399,9 @@
               onCodeCitationMouseEnter={onCodeCitationMouseEnter}
               onCodeCitationMouseLeave={onCodeCitationMouseLeave}
               canWrapLongLines={!isLoading}
-<<<<<<< HEAD
               onRenderLsp={onRenderLsp}
               onNavigateToContext={onNavigateToContext}
-=======
               supportsOnApplyInEditorV2={supportsOnApplyInEditorV2}
->>>>>>> 5c15a7c6
             />
             {!!message.error && <ErrorMessageBlock error={message.error} />}
           </>
