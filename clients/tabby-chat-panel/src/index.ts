--- conflicted
+++ resolved
@@ -1,480 +1,7 @@
 import { version } from '../package.json'
 
 export const TABBY_CHAT_PANEL_API_VERSION: string = version
-<<<<<<< HEAD
-
-/**
- * Represents a position in a file.
- */
-export interface Position {
-  /**
-   * 1-based line number
-   */
-  line: number
-  /**
-   * 1-based character number
-   */
-  character: number
-}
-
-/**
- * Represents a range in a file.
- */
-export interface PositionRange {
-  /**
-   * The start position of the range.
-   */
-  start: Position
-  /**
-   * The end position of the range.
-   */
-  end: Position
-}
-
-/**
- * Represents a range of lines in a file.
- */
-export interface LineRange {
-  /**
-   * 1-based line number
-   */
-  start: number
-  /**
-   * 1-based line number
-   */
-  end: number
-}
-
-/**
- * Represents a location in a file.
- * It could be a 1-based line number, a line range, a position or a position range.
- */
-export type Location = number | LineRange | Position | PositionRange
-
-/**
- * Represents a client-side file context.
- * This type should only be used for sending context from client to server.
- */
-export interface EditorFileContext {
-  kind: 'file'
-
-  /**
-   * The filepath of the file.
-   */
-  filepath: Filepath
-
-  /**
-   * The range of the selected content in the file.
-   * If the range is not provided, the whole file is considered.
-   */
-  range?: LineRange | PositionRange
-
-  /**
-   * The content of the file context.
-   */
-  content: string
-}
-
-/**
- * Represents a client-side context.
- * This type should only be used for sending context from client to server.
- */
-export type EditorContext = EditorFileContext
-
-export interface FetcherOptions {
-  authorization: string
-  headers?: Record<string, unknown>
-}
-
-export interface InitRequest {
-  fetcherOptions: FetcherOptions
-  // Workaround for vscode webview issue:
-  // shortcut (cmd+a, cmd+c, cmd+v, cmd+x) not work in nested iframe in vscode webview
-  // see https://github.com/microsoft/vscode/issues/129178
-  useMacOSKeyboardEventHandler?: boolean
-}
-
-export interface OnLoadedParams {
-  apiVersion: string
-}
-
-// @deprecated
-export interface ErrorMessage {
-  title?: string
-  content: string
-}
-
-/**
- * Represents a filepath to identify a file.
- */
-export type Filepath = FilepathInGitRepository | FilepathInWorkspace | FilepathUri
-
-/**
- * This is used for files in a Git repository, and should be used in priority.
- */
-export interface FilepathInGitRepository {
-  kind: 'git'
-
-  /**
-   * A string that is a relative path in the repository.
-   */
-  filepath: string
-
-  /**
-   * A URL used to identify the Git repository in both the client and server.
-   * The URL should be valid for use as a git remote URL, for example:
-   * 1. 'https://github.com/TabbyML/tabby'
-   * 2. 'git://github.com/TabbyML/tabby.git'
-   */
-  gitUrl: string
-
-  /**
-   * An optional Git revision which the file is at.
-   */
-  revision?: string
-}
-
-/**
- * This is used for files in the workspace, but not in a Git repository.
- */
-export interface FilepathInWorkspace {
-  kind: 'workspace'
-
-  /**
-   * A string that is a relative path to `baseDir`.
-   */
-  filepath: string
-
-  /**
-   * A string that can be parsed as a URI, used to identify the directory in the client.
-   * The scheme of the URI could be 'file' or some other protocol to access the directory.
-   */
-  baseDir: string
-}
-
-/**
- * This is used for files not in a Git repository and not in the workspace.
- * Also used for untitled files not saved.
- */
-export interface FilepathUri {
-  kind: 'uri'
-
-  /**
-   * A string that can be parsed as a URI, used to identify the file in the client.
-   * The scheme of the URI could be:
-   * - 'untitled' means a new file not saved.
-   * - 'file', 'vscode-vfs' or some other protocol to access the file.
-   */
-  uri: string
-}
-
-/**
- * Represents a file and a location in it.
- */
-export interface FileLocation {
-  /**
-   * The filepath of the file.
-   */
-  filepath: Filepath
-
-  /**
-   * The location in the file.
-   * It could be a 1-based line number, a line range, a position or a position range.
-   * If the location is not provided, the whole file is considered.
-   */
-  location?: Location
-}
-
-/**
- * Represents a hint to help find a symbol.
- */
-export interface LookupSymbolHint {
-  /**
-   * The filepath of the file to search the symbol.
-   */
-  filepath?: Filepath
-
-  /**
-   * The location in the file to search the symbol.
-   */
-  location?: Location
-}
-
-/**
- * Includes information about a symbol returned by the {@link ClientApiMethods.lookupSymbol} method.
- */
-export interface SymbolInfo {
-  /**
-   * Where the symbol is found.
-   */
-  source: FileLocation
-  /**
-   * The target location to navigate to when the symbol is clicked.
-   */
-  target: FileLocation
-}
-
-/**
- * Includes information about a git repository in workspace folder
- */
-export interface GitRepository {
-  url: string
-}
-
-/**
- * Predefined commands.
- * - 'explain': Explain the selected code.
- * - 'fix': Fix bugs in the selected code.
- * - 'generate-docs': Generate documentation for the selected code.
- * - 'generate-tests': Generate tests for the selected code.
- */
-export type ChatCommand = 'explain' | 'fix' | 'generate-docs' | 'generate-tests'
-
-/**
- * Views that can be navigate to on the chat webview
- */
-export type ChatView = 'history' | 'new-chat'
-
-/**
- * Represents a file reference for retrieving file content.
- * If `range` is not provided, the entire file is considered.
- */
-export interface FileRange {
-  /**
-   * The file path of the file.
-   */
-  filepath: Filepath
-
-  /**
-   * The range of the selected content in the file.
-   * If the range is not provided, the whole file is considered.
-   */
-  range?: LineRange | PositionRange
-}
-
-/**
- * Defines optional parameters used to filter or limit the results of a file query.
- */
-export interface ListFilesInWorkspaceParams {
-  /**
-   * The query string to filter the files.
-   * The query string could be an empty string. In this case, we do not read all files in the workspace,
-   * but only list the opened files in the editor.
-   */
-  query: string
-
-  /**
-   * The maximum number of files to list.
-   */
-  limit?: number
-}
-
-export interface ListSymbolsParams {
-
-  query: string
-
-  limit?: number
-}
-export interface CurrentChangeFilesParams {
-  limit?: number
-}
-
-export interface ChangeItem {
-  /**
-   * The content of the change, and it will follow the same Diff format as the `git diff` command.
-   */
-  content: string
-}
-
-export interface ListFileItem {
-  /**
-   * The filepath of the file.
-   */
-  filepath: Filepath
-}
-
-export interface ListSymbolItem {
-  filepath: Filepath
-  range: LineRange
-  label: string
-}
-
-export interface ServerApi {
-  init: (request: InitRequest) => void
-
-  /**
-   * Execute a predefined command.
-   * @param command The command to execute.
-   */
-  executeCommand: (command: ChatCommand) => Promise<void>
-
-  // @deprecated
-  showError: (error: ErrorMessage) => void
-  // @deprecated
-  cleanError: () => void
-
-  addRelevantContext: (context: EditorContext) => void
-  updateTheme: (style: string, themeClass: string) => void
-  updateActiveSelection: (context: EditorContext | null) => void
-  navigate: (view: ChatView) => void
-}
-
-export interface ClientApiMethods {
-  refresh: () => Promise<void>
-
-  // apply content into active editor, version 1, not support smart apply
-  onApplyInEditor: (content: string) => void
-
-  // version 2, support smart apply and normal apply
-  onApplyInEditorV2?: (
-    content: string,
-    opts?: { languageId: string, smart: boolean }
-  ) => void
-
-  // On current page is loaded.
-  onLoaded: (params?: OnLoadedParams | undefined) => void
-
-  // On user copy content to clipboard.
-  onCopy: (content: string) => void
-
-  onKeyboardEvent: (type: 'keydown' | 'keyup' | 'keypress', event: KeyboardEventInit) => void
-
-  /**
-   * Find the target symbol and return the symbol information.
-   * @param symbol The symbol to find.
-   * @param hints The optional {@link LookupSymbolHint} list to help find the symbol. The hints should be sorted by priority.
-   * @returns The symbol information if found, otherwise undefined.
-   */
-  lookupSymbol?: (symbol: string, hints?: LookupSymbolHint[] | undefined) => Promise<SymbolInfo | undefined>
-
-  /**
-   * Open the target file location in the editor.
-   * @param target The target file location to open.
-   * @returns Whether the file location is opened successfully.
-   */
-  openInEditor: (target: FileLocation) => Promise<boolean>
-
-  /**
-   * Open the target URL in the external browser.
-   * @param url The target URL to open.
-   */
-  openExternal: (url: string) => Promise<void>
-
-  // Provide all repos found in workspace folders.
-  readWorkspaceGitRepositories?: () => Promise<GitRepository[]>
-
-  /**
-   * Get the active editor selection as context, or the whole file if no selection.
-   * @returns The context of the active editor, or null if no active editor is found.
-   */
-  getActiveEditorSelection: () => Promise<EditorFileContext | null>
-
-  /**
-   * Fetch the saved session state from the client.
-   * When initialized, the chat panel attempts to fetch the saved session state to restore the session.
-   * @param keys The keys to be fetched. If not provided, all keys will be returned.
-   * @return The saved persisted state, or null if no state is found.
-   */
-  fetchSessionState?: (keys?: string[] | undefined) => Promise<Record<string, unknown> | null>
-
-  /**
-   * Save the session state of the chat panel.
-   * The client is responsible for maintaining the state in case of a webview reload.
-   * The saved state should be merged and updated by the record key.
-   * @param state The state to save.
-   */
-  storeSessionState?: (state: Record<string, unknown>) => Promise<void>
-
-  /**
-   * Returns a list of file information matching the specified query.
-   * @param params An {@link ListFilesInWorkspaceParams} object that includes a search query and a limit for the results.
-   * @returns An array of {@link ListFileItem} objects that could be empty.
-   */
-  listFileInWorkspace?: (params: ListFilesInWorkspaceParams) => Promise<ListFileItem[]>
-
-  /**
-   * Returns active editor symbols when no query is provided. Otherwise, returns workspace symbols that match the query.
-   * @param params An {@link ListSymbolsParams} object that includes a search query and a limit for the results.
-   * @returns An array of {@link ListSymbolItem} objects that could be empty.
-   */
-  listSymbols?: (params: ListSymbolsParams) => Promise<ListSymbolItem[]>
-
-  currentChangeFiles?: (params: CurrentChangeFilesParams) => Promise<ChangeItem[]>
-
-  /**
-   * Returns the content of a file within the specified range.
-   * If `range` is not provided, the entire file content is returned.
-   * @param info A {@link FileRange} object that includes the file path and optionally a 1-based line range.
-   * @returns The content of the file as a string, or `null` if the file or range cannot be accessed.
-   */
-  readFileContent?: (info: FileRange) => Promise<string | null>
-}
-
-export interface ClientApi extends ClientApiMethods {
-  /**
-   * Checks if the client supports this capability.
-   * This method is designed to check capability across different clients (IDEs).
-   * Note: This method should not be used to ensure compatibility across different chat panel SDK versions.
-   */
-  hasCapability: (method: keyof ClientApiMethods) => Promise<boolean>
-}
-
-export async function createClient(target: HTMLIFrameElement, api: ClientApiMethods): Promise<ServerApi> {
-  const thread = createThreadFromIframe(target, {
-    expose: {
-      refresh: api.refresh,
-      onApplyInEditor: api.onApplyInEditor,
-      onApplyInEditorV2: api.onApplyInEditorV2,
-      onLoaded: api.onLoaded,
-      onCopy: api.onCopy,
-      onKeyboardEvent: api.onKeyboardEvent,
-      lookupSymbol: api.lookupSymbol,
-      openInEditor: api.openInEditor,
-      openExternal: api.openExternal,
-      readWorkspaceGitRepositories: api.readWorkspaceGitRepositories,
-      getActiveEditorSelection: api.getActiveEditorSelection,
-      fetchSessionState: api.fetchSessionState,
-      storeSessionState: api.storeSessionState,
-      listFileInWorkspace: api.listFileInWorkspace,
-      readFileContent: api.readFileContent,
-    },
-  })
-
-  const serverMethods = await thread._requestMethods() as (keyof ServerApi)[]
-  const serverApi = {} as ServerApi
-  for (const method of serverMethods) {
-    serverApi[method] = thread[method]
-  }
-
-  return serverApi
-}
-
-export async function createServer(api: ServerApi): Promise<ClientApi> {
-  const thread = createThreadFromInsideIframe({
-    expose: {
-      init: api.init,
-      executeCommand: api.executeCommand,
-      showError: api.showError,
-      cleanError: api.cleanError,
-      addRelevantContext: api.addRelevantContext,
-      updateTheme: api.updateTheme,
-      updateActiveSelection: api.updateActiveSelection,
-      navigate: api.navigate,
-    },
-  })
-  const clientMethods = await thread._requestMethods() as (keyof ClientApi)[]
-  const clientApi = {} as ClientApi
-  for (const method of clientMethods) {
-    clientApi[method] = thread[method]
-  }
-  // hasCapability is not exposed from client
-  clientApi.hasCapability = thread.hasCapability
-
-  return clientApi
-}
-=======
 export * from './types'
 export * from './thread'
 export * from './server'
-export * from './client'
->>>>>>> 513aa9d7
+export * from './client'