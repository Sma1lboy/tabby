import type { Feature } from "./feature";
import { createConnection as nodeCreateConnection } from "vscode-languageserver/node";
import {
  createConnection as browserCreateConnection,
  BrowserMessageReader,
  BrowserMessageWriter,
} from "vscode-languageserver/browser";
import { ProposedFeatures, TextDocumentSyncKind, NotebookDocuments } from "vscode-languageserver";
import {
  InitializeParams,
  InitializeResult,
  ClientInfo,
  ClientCapabilities,
  ServerCapabilities,
  ClientProvidedConfig,
  AgentServerInfoRequest,
  AgentServerInfoSync,
  ServerInfo,
  AgentStatusRequest,
  AgentStatusSync,
  Status,
  AgentIssuesRequest,
  AgentIssuesSync,
  IssueList,
  AgentIssueDetailRequest,
  IssueDetailParams,
  IssueDetailResult,
} from "./protocol";
import { TextDocuments } from "./lsp/textDocuments";
import { TextDocument } from "vscode-languageserver-textdocument";
import { deepmerge } from "deepmerge-ts";
import { isBrowser } from "./env";
import { getLogger, LoggerManager } from "./logger";
import { DataStore } from "./dataStore";
import { Configurations } from "./config";
import { CertsLoader } from "./certsLoader";
import { AnonymousUsageLogger } from "./telemetry";
import { TabbyApiClient } from "./http/tabbyApiClient";
import { GitContextProvider } from "./git";
import { RecentlyChangedCodeSearch } from "./codeSearch/recentlyChanged";
import { CodeLensProvider } from "./codeLens";
import { CompletionProvider } from "./codeCompletion";
import { ChatFeature } from "./chat";
import { ChatEditProvider } from "./chat/inlineEdit";
import { CommitMessageGenerator } from "./chat/generateCommitMessage";
import { StatusProvider } from "./status";
import { CommandProvider } from "./command";
import { name as serverName, version as serverVersion } from "../package.json";
import "./utils/array";
<<<<<<< HEAD
import { SmartApplyFeature } from "./chat/SmartApply";
=======
import { FileTracker } from "./codeSearch/fileTracker";
>>>>>>> 5dfe7a12

export class Server {
  private readonly logger = getLogger("TabbyLSP");
  private readonly connection = isBrowser
    ? browserCreateConnection(ProposedFeatures.all, new BrowserMessageReader(self), new BrowserMessageWriter(self))
    : nodeCreateConnection(ProposedFeatures.all);

  private readonly documents = new TextDocuments(TextDocument);
  private readonly notebooks = new NotebookDocuments(this.documents);

  private readonly dataStore = new DataStore();
  private readonly configurations = new Configurations(this.dataStore);

  private readonly certsLoader = new CertsLoader(this.configurations);
  private readonly anonymousUsageLogger = new AnonymousUsageLogger(this.dataStore, this.configurations);
  private readonly tabbyApiClient = new TabbyApiClient(this.configurations, this.anonymousUsageLogger);

  private readonly gitContextProvider = new GitContextProvider();
  private readonly recentlyChangedCodeSearch = new RecentlyChangedCodeSearch(this.configurations, this.documents);
  private readonly fileTracker = new FileTracker(this.configurations);

  private readonly codeLensProvider = new CodeLensProvider(this.documents);
  private readonly completionProvider = new CompletionProvider(
    this.configurations,
    this.tabbyApiClient,
    this.documents,
    this.notebooks,
    this.anonymousUsageLogger,
    this.gitContextProvider,
    this.recentlyChangedCodeSearch,
    this.fileTracker,
  );
  private readonly chatFeature = new ChatFeature(this.tabbyApiClient);
  private readonly chatEditProvider = new ChatEditProvider(this.configurations, this.tabbyApiClient, this.documents);
  private readonly commitMessageGenerator = new CommitMessageGenerator(
    this.configurations,
    this.tabbyApiClient,
    this.gitContextProvider,
  );
  private readonly smartApplyFeature = new SmartApplyFeature(this.configurations, this.tabbyApiClient, this.documents);

  private readonly statusProvider = new StatusProvider(this.dataStore, this.configurations, this.tabbyApiClient);
  private readonly commandProvider = new CommandProvider(this.chatEditProvider, this.statusProvider);

  private clientCapabilities: ClientCapabilities | undefined;

  async listen() {
    await this.preInitialize();
    this.documents.listen(this.connection);
    this.notebooks.listen(this.connection);
    this.connection.listen();
  }

  private async preInitialize() {
    // pre-initialize components
    const loggerManager = LoggerManager.getInstance();
    loggerManager.preInitialize(this.configurations);
    loggerManager.attachLspConnection(this.connection);

    await this.dataStore.preInitialize();
    await this.configurations.preInitialize();
    await this.certsLoader.preInitialize();

    // Lifecycle methods
    this.connection.onInitialize(async (params) => {
      return this.initialize(params);
    });
    this.connection.onInitialized(async () => {
      return this.initialized();
    });
    this.connection.onShutdown(async () => {
      return this.shutdown();
    });
    this.connection.onExit(async () => {
      return this.exit();
    });

    // FIXME(@icycodes): remove deprecated methods
    this.connection.onRequest(AgentServerInfoRequest.type, async () => {
      return this.getServerInfo();
    });
    this.connection.onRequest(AgentStatusRequest.type, async () => {
      return this.getStatus();
    });
    this.connection.onRequest(AgentIssuesRequest.type, async () => {
      return this.getIssues();
    });
    this.connection.onRequest(AgentIssueDetailRequest.type, async (params) => {
      return this.getIssueDetail(params);
    });
  }

  private async initialize(params: InitializeParams): Promise<InitializeResult> {
    this.logger.info("Initializing...");
    const clientInfo: ClientInfo | undefined = deepmerge(
      params.clientInfo,
      params.initializationOptions?.clientInfo ?? {},
    );
    const clientCapabilities: ClientCapabilities = deepmerge(
      params.capabilities,
      params.initializationOptions?.clientCapabilities ?? {},
    );
    this.clientCapabilities = clientCapabilities;

    const clientProvidedConfig: ClientProvidedConfig = params.initializationOptions?.config ?? {};

    const baseCapabilities: ServerCapabilities = {
      textDocumentSync: {
        openClose: true,
        change: TextDocumentSyncKind.Incremental,
      },
      notebookDocumentSync: {
        notebookSelector: [
          {
            notebook: "*",
          },
        ],
      },
      workspace: {
        workspaceFolders: {
          supported: true,
          changeNotifications: true,
        },
      },
    };

    this.logger.debug("Initializing internal components...");
    await this.dataStore.initialize(this.connection, clientCapabilities);
    await this.configurations.initialize(this.connection, clientCapabilities, clientProvidedConfig);
    await this.anonymousUsageLogger.initialize(clientInfo);
    await this.tabbyApiClient.initialize(clientInfo);
    this.logger.debug("Internal components initialized.");

    this.logger.debug("Initializing feature components...");
    const capabilities: ServerCapabilities[] = await [
      this.gitContextProvider,
      this.recentlyChangedCodeSearch,
      this.codeLensProvider,
      this.completionProvider,
      this.chatFeature,
      this.chatEditProvider,
      this.commitMessageGenerator,
      this.smartApplyFeature,
      this.statusProvider,
      this.commandProvider,
      this.fileTracker,
    ].mapAsync((feature: Feature) => {
      return feature.initialize(this.connection, clientCapabilities, clientProvidedConfig);
    });
    this.logger.debug("Feature components initialized.");

    const serverCapabilities: ServerCapabilities = deepmerge(baseCapabilities, ...capabilities);

    const result: InitializeResult = {
      capabilities: serverCapabilities,
      serverInfo: {
        name: serverName,
        version: serverVersion,
      },
    };

    this.logger.info("Initialize done.");
    this.anonymousUsageLogger.uniqueEvent("AgentInitialized"); // telemetry event, no wait
    return result;
  }

  private async initialized(): Promise<void> {
    this.logger.info("Received initialized notification.");
    await [this.configurations, this.statusProvider, this.completionProvider, this.chatFeature].mapAsync(
      (feature: Feature) => {
        return feature.initialized?.(this.connection);
      },
    );

    // FIXME(@icycodes): remove deprecated methods
    if (this.clientCapabilities?.tabby?.agent) {
      this.tabbyApiClient.on("statusUpdated", async () => {
        this.connection.sendNotification(AgentServerInfoSync.type, { serverInfo: this.buildServerInfo() });

        this.connection.sendNotification(AgentStatusSync.type, { status: this.buildAgentStatus() });

        this.connection.sendNotification(AgentIssuesSync.type, { issues: this.buildAgentIssues().issues });
      });

      this.tabbyApiClient.on("isConnectingUpdated", async () => {
        this.connection.sendNotification(AgentStatusSync.type, { status: this.buildAgentStatus() });
      });

      this.tabbyApiClient.on("hasCompletionResponseTimeIssueUpdated", async () => {
        this.connection.sendNotification(AgentIssuesSync.type, { issues: this.buildAgentIssues().issues });
      });
    }
  }

  private async shutdown() {
    this.logger.info("Shutting down...");
    await [this.recentlyChangedCodeSearch, this.completionProvider].mapAsync((feature: Feature) => {
      return feature.shutdown?.();
    });
    await this.tabbyApiClient.shutdown();
    this.logger.info("Shutdown done.");
  }

  private exit() {
    return process.exit(0);
  }

  // FIXME(@icycodes): remove adapters for deprecated methods
  // adapters for deprecated methods
  private async getServerInfo(): Promise<ServerInfo> {
    return this.buildServerInfo();
  }

  private async getStatus(): Promise<Status> {
    return this.buildAgentStatus();
  }

  private async getIssues(): Promise<IssueList> {
    return this.buildAgentIssues();
  }

  private async getIssueDetail(params: IssueDetailParams): Promise<IssueDetailResult | null> {
    if (params.name && this.tabbyApiClient.hasHelpMessage()) {
      return {
        name: params.name,
        helpMessage: this.tabbyApiClient.getHelpMessage(params.helpMessageFormat),
      };
    }
    return null;
  }

  private buildServerInfo(): ServerInfo {
    return {
      config: this.configurations.getMergedConfig().server,
      health: this.tabbyApiClient.getServerHealth() || null,
    };
  }

  private buildAgentStatus(): Status {
    let agentStatus: Status = "notInitialized";
    switch (this.tabbyApiClient.getStatus()) {
      case "noConnection":
        agentStatus = "disconnected";
        break;
      case "unauthorized":
        agentStatus = "unauthorized";
        break;
      case "ready":
        agentStatus = "ready";
        break;
    }

    if (this.tabbyApiClient.isConnecting()) {
      agentStatus = "notInitialized";
    }
    return agentStatus;
  }

  private buildAgentIssues(): IssueList {
    if (this.tabbyApiClient.getStatus() === "noConnection") {
      return { issues: ["connectionFailed"] };
    } else if (this.tabbyApiClient.hasCompletionResponseTimeIssue()) {
      return { issues: ["slowCompletionResponseTime"] };
    } else {
      return { issues: [] };
    }
  }
  // end of adapters for deprecated methods
}<|MERGE_RESOLUTION|>--- conflicted
+++ resolved
@@ -47,11 +47,8 @@
 import { CommandProvider } from "./command";
 import { name as serverName, version as serverVersion } from "../package.json";
 import "./utils/array";
-<<<<<<< HEAD
 import { SmartApplyFeature } from "./chat/SmartApply";
-=======
 import { FileTracker } from "./codeSearch/fileTracker";
->>>>>>> 5dfe7a12
 
 export class Server {
   private readonly logger = getLogger("TabbyLSP");
