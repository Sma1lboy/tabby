--- conflicted
+++ resolved
@@ -429,7 +429,6 @@
         "command": "tabby.chatView.focus",
         "key": "ctrl+l",
         "mac": "cmd+l",
-<<<<<<< HEAD
         "when": "!editorHasSelection && tabby.chatEnabled && !tabby.chatViewVisible"
       },
       {
@@ -437,15 +436,12 @@
         "key": "ctrl+y",
         "mac": "cmd+y",
         "when": "tabby.chatOutlineEnabled"
-=======
-        "when": "!editorHasSelection && editorTextFocus && tabby.chatEnabled"
       },
       {
         "command": "workbench.action.focusActiveEditorGroup",
         "key": "ctrl+l",
         "mac": "cmd+l",
         "when": "!editorFocus && focusedView == 'tabby.chatView'"
->>>>>>> f754e0f1
       }
     ],
     "viewsContainers": {
@@ -511,11 +507,7 @@
     "eslint-config-prettier": "^9.0.0",
     "get-installed-path": "^4.0.8",
     "object-hash": "^3.0.0",
-<<<<<<< HEAD
-    "openai": "^4.52.7",
-=======
     "ovsx": "^0.9.5",
->>>>>>> f754e0f1
     "prettier": "^3.0.0",
     "semver": "^7.6.0",
     "tabby-agent": "workspace:*",
