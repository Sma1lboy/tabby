import { CodeActionProvider, ExtensionContext, languages } from "vscode";
import { BaseLanguageClient } from "vscode-languageclient";
import { AgentFeature } from "./AgentFeature";
import { ChatFeature } from "./ChatFeature";
import { CodeLensMiddleware } from "./CodeLensMiddleware";
import { ConfigurationMiddleware } from "./ConfigurationMiddleware";
import { ConfigurationSyncFeature } from "./ConfigurationSyncFeature";
import { DataStoreFeature } from "./DataStoreFeature";
import { EditorOptionsFeature } from "./EditorOptionsFeature";
import { GitProviderFeature } from "./GitProviderFeature";
import { InitializationFeature } from "./InitializationFeature";
import { InlineCompletionFeature } from "./InlineCompletionFeature";
import { LanguageSupportFeature } from "./LanguageSupportFeature";
import { TelemetryFeature } from "./TelemetryFeature";
import { WorkspaceFileSystemFeature } from "./WorkspaceFileSystemFeature";
import { Config } from "../Config";
import { InlineCompletionProvider } from "../InlineCompletionProvider";
import { GitProvider } from "../git/GitProvider";
import { getLogger } from "../logger";
<<<<<<< HEAD
import { WorkSpaceFeature } from "./WorkspaceFeature";
=======
import { FileTrackerFeature } from "./FileTrackFeature";
>>>>>>> 5dfe7a12

export class Client {
  private readonly logger = getLogger("");
  readonly agent: AgentFeature;
  readonly chat: ChatFeature;
  readonly telemetry: TelemetryFeature;
<<<<<<< HEAD
  readonly workspace: WorkSpaceFeature;
=======
  readonly fileTrack: FileTrackerFeature;
>>>>>>> 5dfe7a12
  constructor(
    private readonly context: ExtensionContext,
    readonly languageClient: BaseLanguageClient,
  ) {
    this.agent = new AgentFeature(this.languageClient);
    this.chat = new ChatFeature(this.languageClient);
    this.workspace = new WorkSpaceFeature(this.languageClient);
    this.telemetry = new TelemetryFeature(this.languageClient);
    this.fileTrack = new FileTrackerFeature(this, this.context);
    this.languageClient.registerFeature(this.agent);
    this.languageClient.registerFeature(this.chat);
    this.languageClient.registerFeature(this.workspace);
    this.languageClient.registerFeature(this.telemetry);
    this.languageClient.registerFeature(this.fileTrack);
    this.languageClient.registerFeature(new DataStoreFeature(this.context, this.languageClient));
    this.languageClient.registerFeature(new EditorOptionsFeature(this.languageClient));
    this.languageClient.registerFeature(new LanguageSupportFeature(this.languageClient));
    this.languageClient.registerFeature(new WorkspaceFileSystemFeature(this.languageClient));

    const codeLensMiddleware = new CodeLensMiddleware();
    this.languageClient.middleware.provideCodeLenses = (document, token, next) =>
      codeLensMiddleware.provideCodeLenses(document, token, next);
  }

  async start(): Promise<void> {
    await this.languageClient.start();
  }

  async stop(): Promise<void> {
    return this.languageClient.stop();
  }

  registerConfigManager(config: Config): void {
    const initializationFeature = new InitializationFeature(this.context, this.languageClient, config, this.logger);
    this.languageClient.registerFeature(initializationFeature);

    const configMiddleware = new ConfigurationMiddleware(config);
    if (!this.languageClient.middleware.workspace) {
      this.languageClient.middleware.workspace = {};
    }
    this.languageClient.middleware.workspace.configuration = () => configMiddleware.configuration();

    const configSyncFeature = new ConfigurationSyncFeature(this.languageClient, config);
    this.languageClient.registerFeature(configSyncFeature);
  }

  registerInlineCompletionProvider(provider: InlineCompletionProvider): void {
    const feature = new InlineCompletionFeature(this.languageClient, provider);
    this.languageClient.registerFeature(feature);
  }

  registerGitProvider(provider: GitProvider): void {
    const feature = new GitProviderFeature(this.languageClient, provider);
    this.languageClient.registerFeature(feature);
  }
  registerCodeActionProvider(provider: CodeActionProvider) {
    this.context.subscriptions.push(languages.registerCodeActionsProvider("*", provider));
  }
}<|MERGE_RESOLUTION|>--- conflicted
+++ resolved
@@ -17,22 +17,16 @@
 import { InlineCompletionProvider } from "../InlineCompletionProvider";
 import { GitProvider } from "../git/GitProvider";
 import { getLogger } from "../logger";
-<<<<<<< HEAD
 import { WorkSpaceFeature } from "./WorkspaceFeature";
-=======
 import { FileTrackerFeature } from "./FileTrackFeature";
->>>>>>> 5dfe7a12
 
 export class Client {
   private readonly logger = getLogger("");
   readonly agent: AgentFeature;
   readonly chat: ChatFeature;
   readonly telemetry: TelemetryFeature;
-<<<<<<< HEAD
   readonly workspace: WorkSpaceFeature;
-=======
   readonly fileTrack: FileTrackerFeature;
->>>>>>> 5dfe7a12
   constructor(
     private readonly context: ExtensionContext,
     readonly languageClient: BaseLanguageClient,
