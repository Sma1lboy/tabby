import { window, ExtensionContext, Uri, languages } from "vscode";
import { LanguageClientOptions } from "vscode-languageclient";
import { LanguageClient as NodeLanguageClient, ServerOptions, TransportKind } from "vscode-languageclient/node";
import { LanguageClient as BrowserLanguageClient } from "vscode-languageclient/browser";
import { getLogger } from "./logger";
import { Client } from "./lsp/Client";
import { InlineCompletionProvider } from "./InlineCompletionProvider";
import { Config } from "./Config";
import { Issues } from "./Issues";
import { GitProvider } from "./git/GitProvider";
import { ContextVariables } from "./ContextVariables";
import { StatusBarItem } from "./StatusBarItem";
import { ChatViewProvider } from "./chat/ChatViewProvider";
import { Commands } from "./Commands";
import { Status } from "tabby-agent";
<<<<<<< HEAD
import { NLOutlinesProvider } from "./outline/NLOutlinesProvider";
=======
import { CodeActionProvider } from "./CodeAction";
>>>>>>> de7e8a4c

const isBrowser = !!process.env["IS_BROWSER"];
const logger = getLogger();
let client: Client | undefined = undefined;

export async function activate(context: ExtensionContext) {
  logger.info("Activating Tabby extension...");
  const clientOptions: LanguageClientOptions = {
    documentSelector: [
      { scheme: "file" },
      { scheme: "untitled" },
      { scheme: "vscode-notebook-cell" },
      { scheme: "vscode-userdata" },
    ],
    outputChannel: logger,
  };
  if (isBrowser) {
    const workerModulePath = Uri.joinPath(context.extensionUri, "dist/tabby-agent/browser/index.mjs");
    const worker = new Worker(workerModulePath.toString());
    const languageClient = new BrowserLanguageClient("Tabby", "Tabby", clientOptions, worker);
    client = new Client(context, languageClient);
  } else {
    const serverModulePath = context.asAbsolutePath("dist/tabby-agent/node/index.js");
    const serverOptions: ServerOptions = {
      run: {
        module: serverModulePath,
        transport: TransportKind.ipc,
      },
      debug: {
        module: serverModulePath,
        transport: TransportKind.ipc,
      },
    };
    const languageClient = new NodeLanguageClient("Tabby", serverOptions, clientOptions);
    client = new Client(context, languageClient);
  }
  const config = new Config(context);
  const contextVariables = new ContextVariables(client, config);
  const inlineCompletionProvider = new InlineCompletionProvider(client, config);
  const gitProvider = new GitProvider();

  client.registerConfigManager(config);
  client.registerInlineCompletionProvider(inlineCompletionProvider);
  client.registerGitProvider(gitProvider);
  client.registerCodeActionProvider(new CodeActionProvider(contextVariables));

  // Register config callback for past ServerConfig
  client.agent.addListener("didChangeStatus", async (status: Status) => {
    if (!client) return;

    const { config: serverConfig } = await client.agent.fetchServerInfo();

    if (serverConfig.requestHeaders && Object.keys(serverConfig.requestHeaders).length > 0) {
      // If serverConfig.requestHeaders is not empty, it means the server is configured in `tabby-agent/config.toml`, we shall not record it.
      return;
    }

    if (status === "ready") {
      await config.appendPastServerConfig({
        endpoint: serverConfig.endpoint,
        token: serverConfig.token,
      });
    }
  });

  const nlOutlinesProvider = new NLOutlinesProvider(config);
  context.subscriptions.push(languages.registerCodeLensProvider({ scheme: "file" }, nlOutlinesProvider));

  // Register chat panel
  const chatViewProvider = new ChatViewProvider(context, client.agent, logger, gitProvider);
  context.subscriptions.push(
    window.registerWebviewViewProvider("tabby.chatView", chatViewProvider, {
      webviewOptions: { retainContextWhenHidden: true },
    }),
  );

  await gitProvider.init();
  await client.start();

  const issues = new Issues(client, config);
  /* eslint-disable-next-line @typescript-eslint/ban-ts-comment */ /* eslint-disable-next-line @typescript-eslint/prefer-ts-expect-error */
  /* eslint-disable-next-line @typescript-eslint/no-unused-vars */ // @ts-ignore noUnusedLocals
  const statusBarItem = new StatusBarItem(context, client, config, issues, inlineCompletionProvider);
  /* eslint-disable-next-line @typescript-eslint/ban-ts-comment */ /* eslint-disable-next-line @typescript-eslint/prefer-ts-expect-error */
  /* eslint-disable-next-line @typescript-eslint/no-unused-vars */ // @ts-ignore noUnusedLocals
  const commands = new Commands(
    context,
    client,
    config,
    issues,
    contextVariables,
    inlineCompletionProvider,
    chatViewProvider,
    gitProvider,
    nlOutlinesProvider,
  );

  logger.info("Tabby extension activated.");
}

export async function deactivate() {
  logger.info("Deactivating Tabby extension...");
  await client?.stop();
  logger.info("Tabby extension deactivated.");
}<|MERGE_RESOLUTION|>--- conflicted
+++ resolved
@@ -13,11 +13,8 @@
 import { ChatViewProvider } from "./chat/ChatViewProvider";
 import { Commands } from "./Commands";
 import { Status } from "tabby-agent";
-<<<<<<< HEAD
 import { NLOutlinesProvider } from "./outline/NLOutlinesProvider";
-=======
 import { CodeActionProvider } from "./CodeAction";
->>>>>>> de7e8a4c
 
 const isBrowser = !!process.env["IS_BROWSER"];
 const logger = getLogger();
