import { window, ExtensionContext, Uri, languages } from "vscode";
import { LanguageClientOptions } from "vscode-languageclient";
import { LanguageClient as NodeLanguageClient, ServerOptions, TransportKind } from "vscode-languageclient/node";
import { LanguageClient as BrowserLanguageClient } from "vscode-languageclient/browser";
import { getLogger } from "./logger";
import { Client } from "./lsp/Client";
import { InlineCompletionProvider } from "./InlineCompletionProvider";
import { Config } from "./Config";
import { Issues } from "./Issues";
import { GitProvider } from "./git/GitProvider";
import { ContextVariables } from "./ContextVariables";
import { StatusBarItem } from "./StatusBarItem";
import { ChatSideViewProvider } from "./chat/ChatSideViewProvider";
import { Commands } from "./Commands";
import { Status } from "tabby-agent";
import { OutlinesProvider } from "./outline/OutlinesProvider";
import { CodeActions } from "./CodeActions";
import { isBrowser } from "./env";

const logger = getLogger();
let client: Client | undefined = undefined;

export async function activate(context: ExtensionContext) {
  logger.info("Activating Tabby extension...");
  const clientOptions: LanguageClientOptions = {
    documentSelector: [
      { scheme: "file" },
      { scheme: "untitled" },
      { scheme: "vscode-notebook-cell" },
      { scheme: "vscode-userdata" },
    ],
    outputChannel: logger,
  };
  if (isBrowser) {
    const workerModulePath = Uri.joinPath(context.extensionUri, "dist/tabby-agent/browser/index.mjs");
    const worker = new Worker(workerModulePath.toString());
    const languageClient = new BrowserLanguageClient("Tabby", "Tabby", clientOptions, worker);
    client = new Client(context, languageClient);
  } else {
    const serverModulePath = context.asAbsolutePath("dist/tabby-agent/node/index.js");
    const serverOptions: ServerOptions = {
      run: {
        module: serverModulePath,
        transport: TransportKind.ipc,
      },
      debug: {
        module: serverModulePath,
        transport: TransportKind.ipc,
      },
    };
    const languageClient = new NodeLanguageClient("Tabby", serverOptions, clientOptions);
    client = new Client(context, languageClient);
  }
  const config = new Config(context);
  const contextVariables = new ContextVariables(client, config);
  const inlineCompletionProvider = new InlineCompletionProvider(client, config);
  const gitProvider = new GitProvider();

  client.registerConfigManager(config);
  client.registerInlineCompletionProvider(inlineCompletionProvider);
  client.registerGitProvider(gitProvider);

  // Register config callback for past ServerConfig
  client.agent.addListener("didChangeStatus", async (status: Status) => {
    if (!client) return;

    const { config: serverConfig } = await client.agent.fetchServerInfo();

    if (serverConfig.requestHeaders && Object.keys(serverConfig.requestHeaders).length > 0) {
      // If serverConfig.requestHeaders is not empty, it means the server is configured in `tabby-agent/config.toml`, we shall not record it.
      return;
    }

    if (status === "ready") {
      await config.appendPastServerConfig({
        endpoint: serverConfig.endpoint,
        token: serverConfig.token,
      });
    }
  });

  const nlOutlinesProvider = new OutlinesProvider(config);
  context.subscriptions.push(languages.registerCodeLensProvider({ scheme: "file" }, nlOutlinesProvider));

  // Register chat panel
  const chatViewProvider = new ChatSideViewProvider(context, client.agent, logger, gitProvider);
  context.subscriptions.push(
    window.registerWebviewViewProvider("tabby.chatView", chatViewProvider, {
      webviewOptions: { retainContextWhenHidden: true },
    }),
  );
  // Create chat panel view
  await gitProvider.init();
  await client.start();

  const issues = new Issues(client, config);
  /* eslint-disable-next-line @typescript-eslint/ban-ts-comment */ /* eslint-disable-next-line @typescript-eslint/prefer-ts-expect-error */
  /* eslint-disable-next-line @typescript-eslint/no-unused-vars */ // @ts-ignore noUnusedLocals
  const statusBarItem = new StatusBarItem(context, client, config, issues, inlineCompletionProvider);
  /* eslint-disable-next-line @typescript-eslint/ban-ts-comment */ /* eslint-disable-next-line @typescript-eslint/prefer-ts-expect-error */
  /* eslint-disable-next-line @typescript-eslint/no-unused-vars */ // @ts-ignore noUnusedLocals
  const commands = new Commands(
    context,
    client,
    config,
    issues,
    contextVariables,
    inlineCompletionProvider,
    chatViewProvider,
    gitProvider,
<<<<<<< HEAD
    nlOutlinesProvider,
    chatPanelViewProvider,
=======
>>>>>>> f754e0f1
  );
  /* eslint-disable-next-line @typescript-eslint/ban-ts-comment */ /* eslint-disable-next-line @typescript-eslint/prefer-ts-expect-error */
  /* eslint-disable-next-line @typescript-eslint/no-unused-vars */ // @ts-ignore noUnusedLocals
  const codeActions = new CodeActions(client, contextVariables);

  logger.info("Tabby extension activated.");
}

export async function deactivate() {
  logger.info("Deactivating Tabby extension...");
  await client?.stop();
  logger.info("Tabby extension deactivated.");
}<|MERGE_RESOLUTION|>--- conflicted
+++ resolved
@@ -108,11 +108,8 @@
     inlineCompletionProvider,
     chatViewProvider,
     gitProvider,
-<<<<<<< HEAD
     nlOutlinesProvider,
     chatPanelViewProvider,
-=======
->>>>>>> f754e0f1
   );
   /* eslint-disable-next-line @typescript-eslint/ban-ts-comment */ /* eslint-disable-next-line @typescript-eslint/prefer-ts-expect-error */
   /* eslint-disable-next-line @typescript-eslint/no-unused-vars */ // @ts-ignore noUnusedLocals
