--- conflicted
+++ resolved
@@ -36,13 +36,10 @@
       openExternal: api.openExternal,
       readWorkspaceGitRepositories: api.readWorkspaceGitRepositories,
       getActiveEditorSelection: api.getActiveEditorSelection,
-<<<<<<< HEAD
+      fetchSessionState: api.fetchSessionState,
+      storeSessionState: api.storeSessionState,
       listFileInWorkspace: api.listFileInWorkspace,
       readFileContent: api.readFileContent,
-=======
-      fetchSessionState: api.fetchSessionState,
-      storeSessionState: api.storeSessionState,
->>>>>>> 2d5c7c72
     },
   });
 }