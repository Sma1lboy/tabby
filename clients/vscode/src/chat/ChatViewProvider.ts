--- conflicted
+++ resolved
@@ -27,25 +27,18 @@
 import { createClient } from "./chatPanel";
 import { GitProvider } from "../git/GitProvider";
 import { getLogger } from "../logger";
-<<<<<<< HEAD
-import { ChatFeature } from "../lsp/ChatFeature";
-
-=======
 import { contributes } from "../../package.json";
 import { parseKeybinding, readUserKeybindingsConfig } from "../util/KeybindingParser";
->>>>>>> c353e0d6
+import { ChatFeature } from "../lsp/ChatFeature";
 export class ChatViewProvider implements WebviewViewProvider {
   webview?: WebviewView;
   client?: ServerApi;
   private pendingMessages: ChatMessage[] = [];
   private pendingRelevantContexts: Context[] = [];
   private isChatPageDisplayed = false;
-<<<<<<< HEAD
   private chatEditCancellationTokenSource: CancellationTokenSource | null = null;
-=======
   // FIXME: this check is not compatible with the environment of a browser in macOS
   private isMac: boolean = env.appHost === "desktop" && process.platform === "darwin";
->>>>>>> c353e0d6
 
   constructor(
     private readonly context: ExtensionContext,
