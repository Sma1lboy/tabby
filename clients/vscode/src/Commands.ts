--- conflicted
+++ resolved
@@ -42,11 +42,8 @@
     private readonly inlineCompletionProvider: InlineCompletionProvider,
     private readonly chatViewProvider: ChatSideViewProvider,
     private readonly gitProvider: GitProvider,
-<<<<<<< HEAD
     private readonly outlinesProvider: OutlinesProvider,
-=======
     private readonly chatPanelViewProvider: ChatPanelViewProvider,
->>>>>>> 80f34f9d
   ) {
     const registrations = Object.keys(this.commands).map((key) => {
       const commandName = `tabby.${key}`;
