--- conflicted
+++ resolved
@@ -42,11 +42,7 @@
     private readonly inlineCompletionProvider: InlineCompletionProvider,
     private readonly chatViewProvider: ChatSideViewProvider,
     private readonly gitProvider: GitProvider,
-<<<<<<< HEAD
     private readonly outlinesProvider: OutlinesProvider,
-    private readonly chatPanelViewProvider: ChatPanelViewProvider,
-=======
->>>>>>> f754e0f1
   ) {
     const registrations = Object.keys(this.commands).map((key) => {
       const commandName = `tabby.${key}`;
