import {
  workspace,
  window,
  env,
  commands,
  ExtensionContext,
  CancellationTokenSource,
  Uri,
  Disposable,
  InputBoxValidationSeverity,
  ProgressLocation,
  ThemeIcon,
  QuickPickItem,
} from "vscode";
import os from "os";
import path from "path";
import { strict as assert } from "assert";
import { Client } from "./lsp/Client";
import { Config, PastServerConfig } from "./Config";
import { ContextVariables } from "./ContextVariables";
import { InlineCompletionProvider } from "./InlineCompletionProvider";
import { ChatViewProvider } from "./chat/ChatViewProvider";
import { GitProvider, Repository } from "./git/GitProvider";
import CommandPalette from "./CommandPalette";
import { showOutputPanel } from "./logger";
import { Issues } from "./Issues";
<<<<<<< HEAD
import { NLOutlinesProvider } from "./outline/NLOutlinesProvider";
import { OutlinesGenerator } from "./outline";
=======
import { InlineEditController } from "./inline-edit";
>>>>>>> de7e8a4c

export class Commands {
  private chatEditCancellationTokenSource: CancellationTokenSource | null = null;

  constructor(
    private readonly context: ExtensionContext,
    private readonly client: Client,
    private readonly config: Config,
    private readonly issues: Issues,
    private readonly contextVariables: ContextVariables,
    private readonly inlineCompletionProvider: InlineCompletionProvider,
    private readonly chatViewProvider: ChatViewProvider,
    private readonly gitProvider: GitProvider,
    private readonly nlOutlinesProvider: NLOutlinesProvider,
  ) {
    const registrations = Object.keys(this.commands).map((key) => {
      const commandName = `tabby.${key}`;
      const commandHandler = this.commands[key];
      if (commandHandler) {
        return commands.registerCommand(commandName, commandHandler, this);
      }
      return null;
    });
    const notNullRegistrations = registrations.filter((disposable): disposable is Disposable => disposable !== null);
    this.context.subscriptions.push(...notNullRegistrations);
  }

  private sendMessageToChatPanel(msg: string) {
    const editor = window.activeTextEditor;
    if (editor) {
      commands.executeCommand("tabby.chatView.focus");
      const fileContext = ChatViewProvider.getFileContextFromSelection({ editor, gitProvider: this.gitProvider });
      if (!fileContext) {
        window.showInformationMessage("No selected codes");
        return;
      }

      this.chatViewProvider.sendMessage({
        message: msg,
        selectContext: fileContext,
      });
    } else {
      window.showInformationMessage("No active editor");
    }
  }

  private addRelevantContext() {
    const editor = window.activeTextEditor;
    if (!editor) {
      window.showInformationMessage("No active editor");
      return;
    }

    // If chat webview is not created or not visible, we shall focus on it.
    const focusChat = !this.chatViewProvider.webview?.visible;
    const addContext = () => {
      const fileContext = ChatViewProvider.getFileContextFromSelection({ editor, gitProvider: this.gitProvider });
      if (fileContext) {
        this.chatViewProvider.addRelevantContext(fileContext);
      }
    };

    if (focusChat) {
      commands.executeCommand("tabby.chatView.focus").then(addContext);
    } else {
      addContext();
    }
  }

  commands: Record<string, (...args: never[]) => void> = {
    applyCallback: (callback: (() => void) | undefined) => {
      callback?.();
    },
    toggleInlineCompletionTriggerMode: (value: "automatic" | "manual" | undefined) => {
      let target = value;
      if (!target) {
        if (this.config.inlineCompletionTriggerMode === "automatic") {
          target = "manual";
        } else {
          target = "automatic";
        }
      }
      this.config.inlineCompletionTriggerMode = target;
    },
    setApiEndpoint: () => {
      window
        .showInputBox({
          prompt: "Enter the URL of your Tabby Server",
          value: this.config.serverEndpoint,
          validateInput: (input: string) => {
            try {
              const url = new URL(input);
              assert(url.protocol == "http:" || url.protocol == "https:");
            } catch (error) {
              return {
                message: "Please enter a validate http or https URL.",
                severity: InputBoxValidationSeverity.Error,
              };
            }
            return null;
          },
        })
        .then((url) => {
          if (url) {
            this.config.serverEndpoint = url;
          }
        });
    },
    setApiToken: () => {
      const currentToken = this.config.serverToken;
      window
        .showInputBox({
          prompt: "Enter your personal token",
          value: currentToken.length > 0 ? currentToken : undefined,
          password: true,
        })
        .then((token) => {
          if (token === undefined) {
            return; // User canceled
          }
          this.config.serverToken = token;
        });
    },
    openSettings: () => {
      commands.executeCommand("workbench.action.openSettings", "@ext:TabbyML.vscode-tabby");
    },
    openTabbyAgentSettings: () => {
      if (env.appHost !== "desktop") {
        window.showWarningMessage("Tabby Agent config file is not supported in browser.", { modal: true });
        return;
      }
      const agentUserConfig = Uri.joinPath(Uri.file(os.homedir()), ".tabby-client", "agent", "config.toml");
      workspace.fs.stat(agentUserConfig).then(
        () => {
          workspace.openTextDocument(agentUserConfig).then((document) => {
            window.showTextDocument(document);
          });
        },
        () => {
          window.showWarningMessage("Failed to open Tabby Agent config file.", { modal: true });
        },
      );
    },
    openOnlineHelp: (path?: string | undefined) => {
      if (typeof path === "string" && path.length > 0) {
        env.openExternal(Uri.parse(`https://tabby.tabbyml.com${path}`));
        return;
      }
      window
        .showQuickPick([
          {
            label: "Website",
            iconPath: new ThemeIcon("book"),
            alwaysShow: true,
            description: "Visit Tabby's website to learn more about features and use cases",
          },
          {
            label: "Tabby Slack Community",
            description: "Join Tabby's Slack community to get help or share feedback",
            iconPath: new ThemeIcon("comment-discussion"),
            alwaysShow: true,
          },
          {
            label: "Tabby GitHub Repository",
            description: "Open issues for bugs or feature requests",
            iconPath: new ThemeIcon("github"),
            alwaysShow: true,
          },
        ])
        .then((selection) => {
          if (selection) {
            switch (selection.label) {
              case "Website":
                env.openExternal(Uri.parse("https://tabby.tabbyml.com/"));
                break;
              case "Tabby Slack Community":
                env.openExternal(Uri.parse("https://links.tabbyml.com/join-slack-extensions/"));
                break;
              case "Tabby GitHub Repository":
                env.openExternal(Uri.parse("https://github.com/tabbyml/tabby"));
                break;
            }
          }
        });
    },
    openKeybindings: () => {
      commands.executeCommand("workbench.action.openGlobalKeybindings", "Tabby");
    },
    gettingStarted: () => {
      commands.executeCommand("workbench.action.openWalkthrough", "TabbyML.vscode-tabby#gettingStarted");
    },
    "commandPalette.trigger": () => {
      new CommandPalette(this.client, this.config, this.issues);
    },
    "outputPanel.focus": () => {
      showOutputPanel();
    },
    "inlineCompletion.trigger": () => {
      commands.executeCommand("editor.action.inlineSuggest.trigger");
    },
    "inlineCompletion.accept": () => {
      commands.executeCommand("editor.action.inlineSuggest.commit");
    },
    "inlineCompletion.acceptNextWord": () => {
      this.inlineCompletionProvider.handleEvent("accept_word");
      commands.executeCommand("editor.action.inlineSuggest.acceptNextWord");
    },
    "inlineCompletion.acceptNextLine": () => {
      this.inlineCompletionProvider.handleEvent("accept_line");
      // FIXME: this command move cursor to next line, but we want to move cursor to the end of current line
      commands.executeCommand("editor.action.inlineSuggest.acceptNextLine");
    },
    "inlineCompletion.dismiss": () => {
      this.inlineCompletionProvider.handleEvent("dismiss");
      commands.executeCommand("editor.action.inlineSuggest.hide");
    },
    "notifications.mute": (type: string) => {
      const notifications = this.config.mutedNotifications;
      if (!notifications.includes(type)) {
        const updated = notifications.concat(type);
        this.config.mutedNotifications = updated;
      }
    },
    "notifications.resetMuted": (type?: string) => {
      const notifications = this.config.mutedNotifications;
      if (type) {
        const updated = notifications.filter((item) => item !== type);
        this.config.mutedNotifications = updated;
      } else {
        this.config.mutedNotifications = [];
      }
    },
    "chat.explainCodeBlock": async () => {
      this.sendMessageToChatPanel("Explain the selected code:");
    },
    "chat.addRelevantContext": async () => {
      this.addRelevantContext();
    },
    "chat.addFileContext": () => {
      const editor = window.activeTextEditor;
      if (editor) {
        commands.executeCommand("tabby.chatView.focus").then(() => {
          const fileContext = ChatViewProvider.getFileContextFromEditor({ editor, gitProvider: this.gitProvider });
          this.chatViewProvider.addRelevantContext(fileContext);
        });
      } else {
        window.showInformationMessage("No active editor");
      }
    },
    "chat.fixCodeBlock": async () => {
      this.sendMessageToChatPanel("Identify and fix potential bugs in the selected code:");
    },
    "chat.generateCodeBlockDoc": async () => {
      this.sendMessageToChatPanel("Generate documentation for the selected code:");
    },
    "chat.generateCodeBlockTest": async () => {
      this.sendMessageToChatPanel("Generate a unit test for the selected code:");
    },
    "chat.edit.start": async () => {
      const editor = window.activeTextEditor;
      if (!editor) {
        return;
      }

      const editLocation = {
        uri: editor.document.uri.toString(),
        range: {
          start: { line: editor.selection.start.line, character: 0 },
          end: {
            line: editor.selection.end.character === 0 ? editor.selection.end.line : editor.selection.end.line + 1,
            character: 0,
          },
        },
      };

      const inlineEditController = new InlineEditController(
        this.client,
        this.config,
        this.contextVariables,
        editor,
        editLocation,
      );
      inlineEditController.start();
    },
    "chat.edit.outline.generate": async () => {
      await new OutlinesGenerator(this.contextVariables, this.nlOutlinesProvider).generate();
    },
    "chat.edit.editNLOutline": async (uri?: Uri, startLine?: number) => {
      await new OutlinesGenerator(this.contextVariables, this.nlOutlinesProvider).editNLOutline(uri, startLine);
    },
    "chat.edit.outline.accept": async () => {
      await new OutlinesGenerator(this.contextVariables, this.nlOutlinesProvider).acceptOutline();
    },
    "chat.edit.outline.discard": async () => {
      await new OutlinesGenerator(this.contextVariables, this.nlOutlinesProvider).discardOutline();
    },
    "chat.edit.stop": async () => {
      this.chatEditCancellationTokenSource?.cancel();
    },
    "chat.edit.accept": async () => {
      const editor = window.activeTextEditor;
      if (!editor) {
        return;
      }
      const location = {
        uri: editor.document.uri.toString(),
        range: {
          start: { line: editor.selection.start.line, character: 0 },
          end: { line: editor.selection.end.line + 1, character: 0 },
        },
      };
      await this.client.chat.resolveEdit({ location, action: "accept" });
    },
    "chat.edit.discard": async () => {
      const editor = window.activeTextEditor;
      if (!editor) {
        return;
      }
      const location = {
        uri: editor.document.uri.toString(),
        range: {
          start: { line: editor.selection.start.line, character: 0 },
          end: { line: editor.selection.end.line + 1, character: 0 },
        },
      };
      await this.client.chat.resolveEdit({ location, action: "discard" });
    },
    "chat.generateCommitMessage": async (repository?: Repository) => {
      const repos = this.gitProvider.getRepositories() ?? [];
      if (repos.length < 1) {
        window.showInformationMessage("No Git repositories found.");
        return;
      }
      let selectedRepo = repository;
      if (!selectedRepo) {
        if (repos.length == 1) {
          selectedRepo = repos[0];
        } else {
          const selected = await window.showQuickPick(
            repos
              .map((repo) => {
                const repoRoot = repo.rootUri.fsPath;
                return {
                  label: path.basename(repoRoot),
                  detail: repoRoot,
                  iconPath: new ThemeIcon("repo"),
                  picked: repo.ui.selected,
                  alwaysShow: true,
                  value: repo,
                };
              })
              .sort((a, b) => {
                if (a.detail.startsWith(b.detail)) {
                  return 1;
                } else if (b.detail.startsWith(a.detail)) {
                  return -1;
                } else {
                  return a.label.localeCompare(b.label);
                }
              }),
            { placeHolder: "Select a Git repository" },
          );
          selectedRepo = selected?.value;
        }
      }
      if (!selectedRepo) {
        return;
      }
      window.withProgress(
        {
          location: ProgressLocation.Notification,
          title: "Generating commit message...",
          cancellable: true,
        },
        async (_, token) => {
          // Focus on scm view
          commands.executeCommand("workbench.view.scm");
          const result = await this.client.chat.generateCommitMessage(
            { repository: selectedRepo.rootUri.toString() },
            token,
          );
          if (result && selectedRepo.inputBox) {
            selectedRepo.inputBox.value = result.commitMessage;
          }
        },
      );
    },
    "server.selectPastServerConfig": () => {
      const configs = this.config.pastServerConfigs;
      if (configs.length <= 0) return;

      const quickPick = window.createQuickPick<QuickPickItem & PastServerConfig>();

      quickPick.items = configs.map((x) => ({
        ...x,
        label: x.endpoint,
        buttons: [
          {
            iconPath: new ThemeIcon("settings-remove"),
          },
        ],
      }));

      quickPick.onDidAccept(() => {
        const item = quickPick.activeItems[0];
        if (item) {
          this.config.restoreServerConfig(item);
        }

        quickPick.hide();
      });

      quickPick.onDidTriggerItemButton((e) => {
        if (!(e.button.iconPath instanceof ThemeIcon)) return;
        if (e.button.iconPath.id === "settings-remove") {
          this.config.removePastServerConfigByApiEndpoint(e.item.endpoint);
        }
      });

      quickPick.show();
    },
  };
}<|MERGE_RESOLUTION|>--- conflicted
+++ resolved
@@ -24,12 +24,9 @@
 import CommandPalette from "./CommandPalette";
 import { showOutputPanel } from "./logger";
 import { Issues } from "./Issues";
-<<<<<<< HEAD
 import { NLOutlinesProvider } from "./outline/NLOutlinesProvider";
 import { OutlinesGenerator } from "./outline";
-=======
 import { InlineEditController } from "./inline-edit";
->>>>>>> de7e8a4c
 
 export class Commands {
   private chatEditCancellationTokenSource: CancellationTokenSource | null = null;
